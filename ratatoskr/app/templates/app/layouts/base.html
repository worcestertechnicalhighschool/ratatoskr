{% load socialaccount %}
<!DOCTYPE html>
<html lang="en">
<head>
    <meta charset="UTF-8">
    <meta http-equiv="X-UA-Compatible" content="IE=edge">
    <meta name="viewport" content="width=device-width, initial-scale=1.0">
    <title>Ratatoskr - {% block title %}{% endblock title %}</title>
    <link href="https://cdn.jsdelivr.net/npm/bootstrap@5.0.2/dist/css/bootstrap.min.css" rel="stylesheet" integrity="sha384-EVSTQN3/azprG1Anm3QDgpJLIm9Nao0Yz1ztcQTwFspd3yD65VohhpuuCOmLASjC" crossorigin="anonymous">
    <script src="https://cdn.jsdelivr.net/npm/bootstrap@5.0.2/dist/js/bootstrap.bundle.min.js" integrity="sha384-MrcW6ZMFYlzcLA8Nl+NtUVF0sA7MsXsP1UyJoMp4YLEuNSfAP+JcXn/tWtIaxVXM" crossorigin="anonymous"></script>
    <script src="https://unpkg.com/petite-vue"></script>
    {% block head %}
    {% endblock head %}
</head>
<body>
    <!-- Navbar -->
    <nav class="navbar navbar-expand-lg navbar-light bg-light shadow mb-3">
        <div class="container-fluid px-5 ">
            <a class="navbar-brand mb-0 h1" href="{% url "index" %}">ratatoskr</a>
            <button class="navbar-toggler" type="button" data-bs-toggle="collapse" data-bs-target="#navbarNavAltMarkup" aria-controls="navbarNavAltMarkup" aria-expanded="false" aria-label="Toggle navigation">
                <span class="navbar-toggler-icon"></span>
            </button>
            <div class="collapse navbar-collapse" id="myNavbar">
                <ul class="navbar-nav ms-auto flex-nowrap align-items-center">
                    <li class="nav-item">
                        <a class="nav-link active" aria-current="page" href="{% url 'index' %}">Home</a>
                    </li>
                    <li class="nav-item">
                      <a class="nav-link" href="#">Contact</a>
                    </li>
                    <li class="nav-item">
                      <a class="nav-link" href="#">About</a>
                    </li>
                    <li class="nav-item">
                      <a class="nav-link" href="#">Translate</a>
                    </li>
                    {% if user.is_authenticated %}
                    <li class="nav-item">
                        <a href="{% url "create-schedule" %}" class="btn btn-primary ms-1">+ Create a schedule</a>
                    </li>
                    {% endif %}
                    <li class="nav-item display-flex align-items-center">
                      {% if user.is_authenticated %}
                          <div class="dropdown mx-2">
                              <a href="#" class="nav-link dropdown-toggle" data-bs-toggle="dropdown">
                                    {% comment %} does it look like i want a stupid long property chain? i just want my user's gosh darn profile picture! {% endcomment %}
                                    <img style="width: 35px;" class="rounded me-2" src="{{ user.socialaccount_set.all.0.get_avatar_url }}" alt="" srcset="">
                                    {{ user.socialaccount_set.all.0.extra_data.name }}
                                    <b class="caret"></b>
                              </a>
                              <ul class="dropdown-menu" aria-labelledby="profile-dropdown">
                                    {% if user.is_superuser %}
                                        <li><span class="dropdown-item-text">THE A D M I N</span></li>
                                    {% elif user.is_staff %}
                                        <li><span class="dropdown-item-text">Staff</span></li>
                                    {% else %}
                                        <li><span class="dropdown-item-text">User</span></li>
                                    {% endif %}
                                    <li><hr class="dropdown-divider"></li>
                                    {% if user.is_staff %}
                                        <li><a class="dropdown-item" href="#">Your Schedules</a></li>
                                        <li><a class="dropdown-item" href="{% url "admin:index" %}">Django Admin</a></li>
                                        <li><hr class="dropdown-divider"></li>
                                    {% endif %}
                                    <li><span class="dropdown-item-text" href="#">{% logout_button %}</span></li>
                              </ul>
                          </div>
                      {% else %}
                          {% login_button %}
                      {% endif %}
                    </li>
                </ul>
            </div>    
        </div>
    </nav>
<<<<<<< HEAD


    {% block body %}
    {% endblock body %}
=======
    <main class="container">
        {% block body %}
        {% endblock body %}
    </main>
>>>>>>> 4f37f040
    <script>
        // nya~
        PetiteVue.createApp({
            $delimiters: ["[", "]"]
        }).mount()
    </script>
</body>
</html><|MERGE_RESOLUTION|>--- conflicted
+++ resolved
@@ -73,17 +73,12 @@
             </div>    
         </div>
     </nav>
-<<<<<<< HEAD
 
-
-    {% block body %}
-    {% endblock body %}
-=======
     <main class="container">
         {% block body %}
         {% endblock body %}
     </main>
->>>>>>> 4f37f040
+
     <script>
         // nya~
         PetiteVue.createApp({
