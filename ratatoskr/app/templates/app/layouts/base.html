{% load socialaccount %}
{% load static %}
{% load sass_tags %}
<!DOCTYPE html>
<html lang="en">
<head>
    <meta charset="UTF-8">
    <meta http-equiv="X-UA-Compatible" content="IE=edge">
    <meta name="viewport" content="width=device-width, initial-scale=1.0">
    <title>{% block title %}{% endblock title %} | Ratatoskr</title>
    {% comment %} Styles {% endcomment %}
    <link rel="stylesheet" href="{% sass_src 'scss/style.scss' %}">
    <link href="{% static 'fontawesomefree/css/all.min.css' %}" rel="stylesheet" type="text/css">
    {% comment %} Libraries {% endcomment %}
    <script src="https://cdn.jsdelivr.net/npm/bootstrap@5.1.3/dist/js/bootstrap.bundle.min.js" integrity="sha384-ka7Sk0Gln4gmtz2MlQnikT1wXgYsOg+OMhuP+IlRH9sENBO0LRn5q+8nbTov4+1p" crossorigin="anonymous"></script>
    <script src="https://unpkg.com/petite-vue"></script>
    {% block head %}
    {% endblock head %}
</head>
<body>
    <!-- Navbar -->
    <nav class="navbar navbar-expand-lg navbar-light bg-light shadow mb-3">
        <div class="container-fluid px-5 ">
            <a class="navbar-brand mb-0 h1" href="{% url "index" %}">ratatoskr</a>
            <button class="navbar-toggler" type="button" data-bs-toggle="collapse" data-bs-target="#myNavbar" aria-controls="myNavbar" aria-expanded="false" aria-label="Toggle navigation">
                <span class="navbar-toggler-icon"></span>
            </button>
            <div class="collapse navbar-collapse" id="myNavbar">
                <ul class="navbar-nav ms-auto flex-nowrap align-items-center">
                    <li class="nav-item">
                        <a class="nav-link active" aria-current="page" href="{% url 'index' %}">Home</a>
                    </li>
                    <li class="nav-item">
                      <a class="nav-link" href="#">Contact</a>
                    </li>
                    <li class="nav-item">
                      <a class="nav-link" href="#">About</a>
                    </li>
                    <li class="nav-item">
                      <a class="nav-link" href="#">Translate</a>
                    </li>
                    {% if user.is_authenticated %}
                    <li class="nav-item">
                        <a href="{% url "create-schedule" %}" class="btn btn-primary ms-1">+ Create a schedule</a>
                    </li>
                    {% endif %}
                    <li class="nav-item display-flex align-items-center ms-1">
                      {% if user.is_authenticated %}
                          <div class="dropdown mx-2">
                              <a href="#" class="nav-link dropdown-toggle py-0" data-bs-toggle="dropdown">
                                    {% comment %} does it look like i want a stupid long property chain? i just want my user's gosh darn profile picture! {% endcomment %}
                                    <img style="width: 35px;" class="rounded me-2" src="{{ user.socialaccount_set.all.0.get_avatar_url }}" alt="" srcset="">
                                    {{ user.socialaccount_set.all.0.extra_data.name }}
                                    <b class="caret"></b>
                              </a>
                              <ul class="dropdown-menu mt-2 w-100" aria-labelledby="profile-dropdown">
                                    {% if user.is_superuser %}
                                        <li><span class="dropdown-item-text">THE A D M I N</span></li>
                                    {% elif user.is_staff %}
                                        <li><span class="dropdown-item-text">Staff</span></li>
                                    {% else %}
                                        <li><span class="dropdown-item-text">User</span></li>
                                    {% endif %}
                                    <li><hr class="dropdown-divider"></li>
                                    {% if user.is_staff %}
                                        <li><a class="dropdown-item" href="#">Your Schedules</a></li>
                                        <li><a class="dropdown-item" href="{% url "admin:index" %}">Django Admin</a></li>
                                        <li><hr class="dropdown-divider"></li>
                                    {% endif %}
                                    <li><span class="dropdown-item-text" href="#">{% logout_button %}</span></li>
                              </ul>
                          </div>
                      {% else %}
                          {% login_button %}
                      {% endif %}
                    </li>
                </ul>
            </div>
        </div>
    </nav>

    <main class="container my-5 height-100">
        {% block body %}
        {% endblock body %}
    </main>

<<<<<<< HEAD
=======
    {% block scripts %}
    {% endblock scripts %}
>>>>>>> e241fda3
    <script>
        // nya~
        window.onload = () => {
            PetiteVue.createApp({
                $delimiters: ["${", "}"]
            }).mount()
            let tooltipTriggerList = [].slice.call(document.querySelectorAll('[data-bs-toggle="tooltip"]'))
            let tooltipList = tooltipTriggerList.map(function (tooltipTriggerEl) {
                return new bootstrap.Tooltip(tooltipTriggerEl)
            })
        }
    </script>
    </body>
</html><|MERGE_RESOLUTION|>--- conflicted
+++ resolved
@@ -84,11 +84,8 @@
         {% endblock body %}
     </main>
 
-<<<<<<< HEAD
-=======
     {% block scripts %}
     {% endblock scripts %}
->>>>>>> e241fda3
     <script>
         // nya~
         window.onload = () => {
