import datetime
from functools import reduce
from io import UnsupportedOperation
from itertools import groupby
from django.http import HttpResponse
from django.core.mail import send_mail

import pandas as pd
from django.core.exceptions import PermissionDenied, BadRequest
from django.shortcuts import redirect, render
from django.utils import dateparse
from django.utils.timezone import make_aware
from app.calendarutil import build_calendar_client
from django.contrib.auth.models import User
from django.views.decorators.http import require_http_methods
from googleapiclient.errors import HttpError

from ratatoskr.celery import debug_task, send_mail_task

from .forms import ReservationForm, ScheduleCreationForm, TimeslotGenerationForm
from .models import Schedule, TimeSlot, Reservation

from django.contrib import messages


@require_http_methods(["GET"])
def index(request):
    return render(request, 'app/pages/index.html', {
        "schedules": Schedule.objects.all()
    })


@require_http_methods(["GET", "POST"])
def create_schedule(request):
    if not request.user.is_authenticated:
        raise PermissionDenied()
    if request.method == "POST":
        form = ScheduleCreationForm(request.POST)
        if not form.is_valid():
            render(request, 'app/pages/create_schedule.html', {
                "errors": form.errors
            })  # TODO: Render form errors in template or something
        lock_date = datetime.datetime.now() + datetime.timedelta(days=99999)
        if form.cleaned_data.get("should_lock_automatically"):
            lock_date = form.cleaned_data.get("auto_lock_after")

        new_schedule = Schedule.objects.create(
            owner=request.user,
            name=form.cleaned_data["name"],
            auto_lock_after=make_aware(lock_date),
            is_locked=False,
        )
        messages.add_message(request, messages.INFO, 'Successfully created schedule!')
        return redirect("schedule", new_schedule.id)
    return render(request, 'app/pages/create_schedule.html', {})


@require_http_methods(["GET"])
def schedule(request, schedule):
    timeslots = schedule.timeslot_set.all()

    timeslots = dict(
        sorted(
            {k: list(v) for k, v in groupby(timeslots, lambda x: x.time_from.date())}.items()
            # Group the timeslots by their time_from date
        )
    )

    timeslot_meta = {
        k: {
            "from": v[0].time_from,
            "to": v[-1].time_to,
            "available": sum([i.reservation_limit for i in v]) - sum([i.reservation_set.count() for i in v]),
            "taken": sum([i.reservation_set.count() for i in v]),
            "all_locked": all([x.is_locked for x in v])
        } for k, v in timeslots.items()
    }

    return render(request, 'app/pages/schedule.html', {
        "schedule": schedule,
        "timeslots": timeslot_meta
    })


@require_http_methods(["GET"])
def user_schedules(request, user_id):
    if not request.user.is_authenticated:
        raise PermissionDenied()
    else:
        return render(request, "app/pages/schedules.html", {
            "schedules": Schedule.objects.filter(owner=user_id),
            "is_owner": request.user.id == user_id,
            "owner": User.objects.get(id=user_id)
        })


@require_http_methods(["GET"])
def schedule_day(request, schedule, date):
    timeslots = list(schedule.timeslot_set.all())

    return render(request, 'app/pages/schedule_day.html', {
        "schedule": schedule,
        "timeslots": filter(lambda x: x.time_from.date() == date.date(), timeslots),
        "date": date
    })


@require_http_methods(["POST"])
def schedule_edit(request, schedule):

    if schedule.owner != request.user:
        raise PermissionDenied()

    dates = [make_aware(datetime.datetime.strptime(i, '%Y-%m-%d')) for i in request.POST.getlist("timeslot_date")]
    ids = [int(i) for i in request.POST.getlist("timeslot_id")]

    # Query the timeslot table with all the data given
    # The "|"(union) operator effectively combines the two queries
    # I use a reduce to merge a list of queries into one singular query, using said union opeartor
    timeslot_date_query = [
        TimeSlot.objects.filter(schedule=schedule, time_from__range=(date, date + datetime.timedelta(hours=24)))
        for date in dates
    ]
    timeslot_date_query = reduce(lambda a, x: a | x, timeslot_date_query, TimeSlot.objects.none())
    timeslot_id_query = [TimeSlot.objects.filter(schedule=schedule, pk=id) for id in ids]
    timeslot_id_query = reduce(lambda a, x: a | x, timeslot_id_query, TimeSlot.objects.none())
    timeslots = (timeslot_date_query | timeslot_id_query)
    all_timeslots = timeslots.all()

    match request.POST["action"]:
        case "lock":
            for timeslot in all_timeslots:
                timeslot.is_locked = True
            TimeSlot.objects.bulk_update(all_timeslots, ["is_locked"])
            messages.add_message(request, messages.INFO, f'{all_timeslots.count()} Timeslot(s) locked!')
        case "unlock":
            for timeslot in all_timeslots:
                timeslot.is_locked = False
            TimeSlot.objects.bulk_update(all_timeslots, ["is_locked"])
            messages.add_message(request, messages.INFO, f'{all_timeslots.count()} Timeslot(s) unlocked!')
        case "delete":
            messages.add_message(request, messages.INFO, f'{all_timeslots.count()} Timeslot(s) deleted!')
            timeslots.delete()
    return redirect(request.GET.get("next") or "/")


@require_http_methods(["GET", "POST"])
def create_timeslots(request, schedule):

    if schedule.owner != request.user:
        raise PermissionDenied()

    if request.POST:
        form = TimeslotGenerationForm(request.POST)
        if not form.is_valid():
            return render(request, "app/pages/create_timeslots.html", {"errors": form.errors})

        dates = pd.date_range(form.cleaned_data["from_date"], form.cleaned_data["to_date"])
        # The "-" operator only works on datetime objects and not time. Just use datetime.combine to get a datetime with the needed times to get the delta of
        from_time = datetime.datetime.combine(form.cleaned_data["from_date"], form.cleaned_data["from_time"])
        to_time = datetime.datetime.combine(form.cleaned_data["to_date"], form.cleaned_data["to_time"])
        time_delta = to_time - from_time
        time_delta_mins = int(time_delta.seconds / 60)

        base = datetime.datetime.combine(form.cleaned_data["from_date"], form.cleaned_data["from_time"])

        if not form.cleaned_data["multiple_timeslots"]:
            TimeSlot(
                schedule=schedule,
                time_from=make_aware(from_time),
                time_to=make_aware(to_time),
                reservation_limit=form.cleaned_data["openings"],
                is_locked=False,
                auto_lock_after=make_aware(datetime.datetime.now() + datetime.timedelta(days=500000))
            ).save()
        else:
            length = form.cleaned_data["timeslot_length"]
            break_length = form.cleaned_data["timeslot_break"]
            total_buffer = length + break_length

            # To the poor student who has to maintain this code in 2 years time: Good luck lmao Listen closely,
            # as I will attempt to explain what the heck is going on in this hellspawn of a list comprehension base,
            # as defined earlier, will represent the start of the list of timeslots. Ignore the date component,
            # I just made it a datetime so I can do timedelta operations on it. I iterate over every date in the date
            # range created earlier (dates) For each of these, I use range to get every offset available for each
            # timeslot, from 0 (no offset) to time_delta_mins (max offset) total_buffer is the combined time of the
            # length of each timeslot and the length of the breaks between the timeslots. I use this as the skip
            # parameter for range. This should create the timeslots with the appropriate time for the meeting and the
            # break time in between For every available offset, I make a tuple containing: The date The base plus the
            # offset The base plus the offset and the length of the meeting Thats all I can say about this horrible
            # thing Good luck
            timeslot_times = [
                [
                    (
                        date,
                        (base + datetime.timedelta(minutes=minute_offset)).time(),
                        (base + datetime.timedelta(minutes=minute_offset + length)).time()
                    )
                    for minute_offset in range(0, time_delta_mins, total_buffer)
                ]
                for date in dates
            ]

            # The resulting list will be a 2d list, with each list being the timeslots for one day.
            # Each list is a list of tuples with the following data:
            # Date, time_from, time_to
            flattened = sum(timeslot_times, [])

            objects = [
                TimeSlot(
                    schedule=schedule,
                    time_from=make_aware(datetime.datetime.combine(date, time_from)),
                    time_to=make_aware(datetime.datetime.combine(date, time_to)),
                    reservation_limit=form.cleaned_data["openings"],
                    is_locked=False,
                    auto_lock_after=make_aware(datetime.datetime.now() + datetime.timedelta(days=500000))
                ) for date, time_from, time_to in flattened
            ]

            TimeSlot.objects.bulk_create(objects)
<<<<<<< HEAD
        messages.add_message(request, messages.INFO, 'Timeslot successfully created!')
        return redirect("schedule", schedule_id)
=======

        return redirect("schedule", schedule.id)
>>>>>>> cf4e4054

    return render(request, "app/pages/create_timeslots.html", {})


@require_http_methods(["GET", "POST"])
def reserve_timeslot(request, schedule, date, timeslot):
    reservations = Reservation.objects.filter(timeslot=timeslot).count()
    if timeslot.is_locked or reservations >= timeslot.reservation_limit:
        raise PermissionDenied()
    if request.POST:
        reservation_form = ReservationForm(request.POST)
        if not reservation_form.is_valid():
            return render(request, "app/pages/reserve_timeslot.html", {
                "schedule": schedule,
                "timeslot": timeslot,
                "form": reservation_form
            })
        Reservation.objects.create(
            timeslot=timeslot,
            comment=reservation_form.cleaned_data["comment"],
            email=reservation_form.cleaned_data["email"],
            name=reservation_form.cleaned_data["name"],
        )
        messages.add_message(request, messages.INFO, 'Timeslot reserved!')
        return redirect("reserve-confirmed")
    return render(request, "app/pages/reserve_timeslot.html", {
        "schedule": schedule,
        "timeslot": timeslot,
        "form": ReservationForm()
    })


@require_http_methods(["GET", "POST"])
def view_reservations(request, schedule, date, timeslot):
    if schedule.owner.id != request.user.id:
        raise PermissionDenied()

    reservations = timeslot.reservation_set.all()

    if request.POST:
        # Just in case there will be more actions in the future.
        match request.POST["action"]:
            case "cancel":
                Reservation.objects.filter(pk=request.POST["id"]).delete()

    return render(request, "app/pages/reservations_view.html", {
        "timeslot": timeslot,
        "schedule": schedule,
        "reservations": reservations
    })


@require_http_methods(["GET", "POST"])
def view_schedule_reservations(request, schedule):
    if schedule.owner.id != request.user.id:
        raise PermissionDenied()

    if request.POST:
        # Just in case there will be more actions in the future.
        match request.POST["action"]:
            case "cancel":
                Reservation.objects.filter(pk=request.POST["id"]).delete()

    timeslots = schedule.timeslot_set.all()

    # This groups up all reservations into 
    # Key: Date
    # Value: Timeslots that land on date
    reservations = {
        date["timeslot__time_from__date"]: Reservation.objects.filter(
            timeslot__time_from__date=date["timeslot__time_from__date"]
        )
        # Get all dates
        for date in (
            Reservation.objects.filter(timeslot__schedule=schedule)
                .all()
                .values("timeslot__time_from__date")
                .distinct()
        )
    }.items()

    return render(request, "app/pages/reservations_view_schedule.html",
                  {"schedule": schedule, "timeslots": reservations})


@require_http_methods(["GET"])
def reserve_confirmed(request):
    return render(request, "app/pages/reserve_confirmed.html", {

    })


def test(request, schedule):
    return HttpResponse(schedule.id)<|MERGE_RESOLUTION|>--- conflicted
+++ resolved
@@ -218,13 +218,11 @@
             ]
 
             TimeSlot.objects.bulk_create(objects)
-<<<<<<< HEAD
+
         messages.add_message(request, messages.INFO, 'Timeslot successfully created!')
-        return redirect("schedule", schedule_id)
-=======
-
         return redirect("schedule", schedule.id)
->>>>>>> cf4e4054
+
+
 
     return render(request, "app/pages/create_timeslots.html", {})
 
